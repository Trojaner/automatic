def postprocessing_scripts():
    import modules.scripts
    return modules.scripts.scripts_postproc.scripts


def sd_vae_items():
    import modules.sd_vae
    return ["Automatic", "None"] + list(modules.sd_vae.vae_dict)


def refresh_vae_list():
    import modules.sd_vae
    modules.sd_vae.refresh_vae_list()


def list_crossattention():
    return [
        "Disabled",
        "xFormers",
        "Scaled-Dot-Product",
        "Doggettx's",
        "InvokeAI's",
        "Sub-quadratic",
        "Split attention"
    ]

def get_pipelines():
    import diffusers
    from modules.olive import OlivePipeline
    from installer import log
    pipelines = {
        'Autodetect': None,
        'Stable Diffusion': getattr(diffusers, 'StableDiffusionPipeline', None),
        'Stable Diffusion Img2Img': getattr(diffusers, 'StableDiffusionImg2ImgPipeline', None),
        'Stable Diffusion Instruct': getattr(diffusers, 'StableDiffusionInstructPix2PixPipeline', None),
        'Stable Diffusion Upscale': getattr(diffusers, 'StableDiffusionUpscalePipeline', None),
        'Stable Diffusion XL': getattr(diffusers, 'StableDiffusionXLPipeline', None),
        'Stable Diffusion XL Img2Img': getattr(diffusers, 'StableDiffusionXLImg2ImgPipeline', None),
        'Stable Diffusion XL Inpaint': getattr(diffusers, 'StableDiffusionXLInpaintPipeline', None),
        'Stable Diffusion XL Instruct': getattr(diffusers, 'StableDiffusionXLInstructPix2PixPipeline', None),
<<<<<<< HEAD
        'ONNX Stable Diffusion (Olive)': OlivePipeline,
=======
        'Custom Diffusers Pipeline': getattr(diffusers, 'DiffusionPipeline', None),
>>>>>>> 3fcc9814
        # 'Test': getattr(diffusers, 'TestPipeline', None),
        # 'Kandinsky V1', 'Kandinsky V2', 'DeepFloyd IF', 'Shap-E', 'Kandinsky V1 Img2Img', 'Kandinsky V2 Img2Img', 'DeepFloyd IF Img2Img', 'Shap-E Img2Img',
    }
    for k, v in pipelines.items():
        if k != 'Autodetect' and v is None:
            log.error(f'Not available: pipeline={k} diffusers={diffusers.__version__} path={diffusers.__file__}')
    return pipelines
<|MERGE_RESOLUTION|>--- conflicted
+++ resolved
@@ -1,52 +1,49 @@
-def postprocessing_scripts():
-    import modules.scripts
-    return modules.scripts.scripts_postproc.scripts
-
-
-def sd_vae_items():
-    import modules.sd_vae
-    return ["Automatic", "None"] + list(modules.sd_vae.vae_dict)
-
-
-def refresh_vae_list():
-    import modules.sd_vae
-    modules.sd_vae.refresh_vae_list()
-
-
-def list_crossattention():
-    return [
-        "Disabled",
-        "xFormers",
-        "Scaled-Dot-Product",
-        "Doggettx's",
-        "InvokeAI's",
-        "Sub-quadratic",
-        "Split attention"
-    ]
-
-def get_pipelines():
-    import diffusers
-    from modules.olive import OlivePipeline
-    from installer import log
-    pipelines = {
-        'Autodetect': None,
-        'Stable Diffusion': getattr(diffusers, 'StableDiffusionPipeline', None),
-        'Stable Diffusion Img2Img': getattr(diffusers, 'StableDiffusionImg2ImgPipeline', None),
-        'Stable Diffusion Instruct': getattr(diffusers, 'StableDiffusionInstructPix2PixPipeline', None),
-        'Stable Diffusion Upscale': getattr(diffusers, 'StableDiffusionUpscalePipeline', None),
-        'Stable Diffusion XL': getattr(diffusers, 'StableDiffusionXLPipeline', None),
-        'Stable Diffusion XL Img2Img': getattr(diffusers, 'StableDiffusionXLImg2ImgPipeline', None),
-        'Stable Diffusion XL Inpaint': getattr(diffusers, 'StableDiffusionXLInpaintPipeline', None),
-        'Stable Diffusion XL Instruct': getattr(diffusers, 'StableDiffusionXLInstructPix2PixPipeline', None),
-<<<<<<< HEAD
-        'ONNX Stable Diffusion (Olive)': OlivePipeline,
-=======
-        'Custom Diffusers Pipeline': getattr(diffusers, 'DiffusionPipeline', None),
->>>>>>> 3fcc9814
-        # 'Test': getattr(diffusers, 'TestPipeline', None),
-        # 'Kandinsky V1', 'Kandinsky V2', 'DeepFloyd IF', 'Shap-E', 'Kandinsky V1 Img2Img', 'Kandinsky V2 Img2Img', 'DeepFloyd IF Img2Img', 'Shap-E Img2Img',
-    }
-    for k, v in pipelines.items():
-        if k != 'Autodetect' and v is None:
-            log.error(f'Not available: pipeline={k} diffusers={diffusers.__version__} path={diffusers.__file__}')
-    return pipelines
+def postprocessing_scripts():
+    import modules.scripts
+    return modules.scripts.scripts_postproc.scripts
+
+
+def sd_vae_items():
+    import modules.sd_vae
+    return ["Automatic", "None"] + list(modules.sd_vae.vae_dict)
+
+
+def refresh_vae_list():
+    import modules.sd_vae
+    modules.sd_vae.refresh_vae_list()
+
+
+def list_crossattention():
+    return [
+        "Disabled",
+        "xFormers",
+        "Scaled-Dot-Product",
+        "Doggettx's",
+        "InvokeAI's",
+        "Sub-quadratic",
+        "Split attention"
+    ]
+
+def get_pipelines():
+    import diffusers
+    from modules.olive import OlivePipeline
+    from installer import log
+    pipelines = {
+        'Autodetect': None,
+        'Stable Diffusion': getattr(diffusers, 'StableDiffusionPipeline', None),
+        'Stable Diffusion Img2Img': getattr(diffusers, 'StableDiffusionImg2ImgPipeline', None),
+        'Stable Diffusion Instruct': getattr(diffusers, 'StableDiffusionInstructPix2PixPipeline', None),
+        'Stable Diffusion Upscale': getattr(diffusers, 'StableDiffusionUpscalePipeline', None),
+        'Stable Diffusion XL': getattr(diffusers, 'StableDiffusionXLPipeline', None),
+        'Stable Diffusion XL Img2Img': getattr(diffusers, 'StableDiffusionXLImg2ImgPipeline', None),
+        'Stable Diffusion XL Inpaint': getattr(diffusers, 'StableDiffusionXLInpaintPipeline', None),
+        'Stable Diffusion XL Instruct': getattr(diffusers, 'StableDiffusionXLInstructPix2PixPipeline', None),
+        'ONNX Stable Diffusion (Olive)': OlivePipeline,
+        'Custom Diffusers Pipeline': getattr(diffusers, 'DiffusionPipeline', None),
+        # 'Test': getattr(diffusers, 'TestPipeline', None),
+        # 'Kandinsky V1', 'Kandinsky V2', 'DeepFloyd IF', 'Shap-E', 'Kandinsky V1 Img2Img', 'Kandinsky V2 Img2Img', 'DeepFloyd IF Img2Img', 'Shap-E Img2Img',
+    }
+    for k, v in pipelines.items():
+        if k != 'Autodetect' and v is None:
+            log.error(f'Not available: pipeline={k} diffusers={diffusers.__version__} path={diffusers.__file__}')
+    return pipelines